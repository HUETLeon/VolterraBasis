--- conflicted
+++ resolved
@@ -74,12 +74,7 @@
         if p0 is None:
             p0 = self.bkbkcorrw[0, :, :]
         else:
-<<<<<<< HEAD
-            p0 = np.asarray(p0).reshape(self.dim_obs, 1)
-=======
             p0 = np.asarray(p0).reshape(self.dim_obs, -1)
-        print("p0", p0.shape)
->>>>>>> 653a0bb6
         dt = self.xva_list[0].attrs["dt"]
         kernel = np.einsum("ikj->ijk", self.kernel)
         if method == "rect":
